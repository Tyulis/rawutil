--- conflicted
+++ resolved
@@ -10,11 +10,7 @@
 
 setup(
 	name="rawutil",
-<<<<<<< HEAD
 	version="2.5.0",
-=======
-	version="2.4.11",
->>>>>>> 7be373a1
 	description="A single-file, pure-python package to deal with binary packed data",
 	long_description = longdesc,
 	url="https://github.com/Tyulis/rawutil",
@@ -28,11 +24,7 @@
 		"Intended Audience :: Developers",
 		"License :: OSI Approved :: MIT License",
 		"Programming Language :: Python :: 3 :: Only",
-<<<<<<< HEAD
-                "Programming Language :: Python :: 3.4",
-=======
 		"Programming Language :: Python :: 3.4",
->>>>>>> 7be373a1
 		"Programming Language :: Python :: 3.5",
 		"Programming Language :: Python :: 3.6",
 		"Programming Language :: Python :: 3.7",
