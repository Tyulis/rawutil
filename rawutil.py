--- conflicted
+++ resolved
@@ -7,11 +7,8 @@
 import binascii
 from collections import namedtuple
 
-<<<<<<< HEAD
+
 __version__ = '2.5.0'
-=======
-__version__ = '2.4.11'
->>>>>>> 7be373a1
 
 ENDIANNAMES = {
 	'=': sys.byteorder,
